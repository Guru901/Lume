--- conflicted
+++ resolved
@@ -152,15 +152,11 @@
         self.column_two.as_ref()
     }
 
-<<<<<<< HEAD
-    fn filter1(&self) -> Option<&dyn Filtered> {
-=======
     fn filter_type(&self) -> FilterType {
         self.filter_type
     }
 
-    fn filter1(&self) -> Option<&Filter> {
->>>>>>> 6014d722
+    fn filter1(&self) -> Option<&dyn Filtered> {
         None
     }
 
@@ -199,8 +195,8 @@
         None
     }
 
-    fn filter1(&self) -> Option<&dyn Filtered> {
-        Some(&*self.filter1)
+    fn filter1(&self) -> Option<&Filter> {
+        Some(&self.filter1)
     }
 
     fn filter2(&self) -> Option<&dyn Filtered> {
@@ -234,17 +230,8 @@
         None
     }
 
-<<<<<<< HEAD
     fn filter1(&self) -> Option<&dyn Filtered> {
         Some(&*self.filter1)
-=======
-    fn filter_type(&self) -> FilterType {
-        FilterType::Or
-    }
-
-    fn filter1(&self) -> Option<&Filter> {
-        Some(&self.filter1)
->>>>>>> 6014d722
     }
 
     fn filter2(&self) -> Option<&dyn Filtered> {
