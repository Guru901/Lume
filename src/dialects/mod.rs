#[cfg(feature = "mysql")]
mod mysql;
#[cfg(feature = "postgres")]
mod postgres;
#[cfg(feature = "sqlite")]
mod sqlite;

#[cfg(feature = "mysql")]
use mysql::MySqlDialect;
#[cfg(feature = "postgres")]
use postgres::PostgresDialect;
#[cfg(feature = "sqlite")]
use sqlite::SqliteDialect;

use crate::{
    filter::FilterType,
    helpers::{ColumnBindingKind, SqlBindQuery},
    schema::ColumnInfo,
};

/// Trait for database-specific SQL generation and binding behavior.
///
/// This trait is intended to hide most backend-specific details from higher-level
/// operations like `Insert`, `Update`, and filtering.
///
/// Only one backend feature (`mysql`, `postgres`, or `sqlite`) is expected to be
/// active at a time, so the associated `Row` type is specialized per dialect.
pub trait SqlDialect {
    /// Quote an identifier (table name, column name) according to backend rules.
    fn quote_identifier(&self, identifier: &str) -> String;

    /// Generate a placeholder for the given index (0-based).
    ///
    /// - MySQL / SQLite: always `"?"` (index is ignored)
    /// - Postgres: `"$1"`, `"$2"`, ... (1-based)
    fn placeholder(&self, index: usize) -> String;

    /// Adapt SQL syntax for backend-specific requirements (e.g., DDL rewrites).
    fn adapt_sql(&self, sql: String) -> String;

    /// Add or adapt a `RETURNING` clause.
    ///
    /// For:
    /// - Postgres / SQLite: appends `RETURNING col1, col2, ...;`
    /// - MySQL: usually a no-op (returns the same `sql`)
    fn returning_sql(&self, sql: String, returning: &Vec<&'static str>) -> String;

    /// Build a simple filter expression when no specialized behavior is needed.
    ///
    /// The default implementation can be overridden per dialect if needed.
    ///
    /// Example (MySQL / SQLite):
    /// `table.column = ?`
    ///
    /// Example (Postgres):
    /// `table.column = $1`
    fn build_filter_expr_fallback(
        &self,
        col1: &(String, String),
        filter: &FilterType,
        idx: usize,
    ) -> String;

    /// Bind a `NULL` of the appropriate Rust type for this dialect.
    fn bind_null<'q>(&self, query: SqlBindQuery<'q>, kind: ColumnBindingKind) -> SqlBindQuery<'q>;

    /// Build a complete parameterized `INSERT` SQL statement:
    ///
    /// `INSERT INTO <table> (<col1>, <col2>, ...) VALUES (<placeholders...>)`
    ///
    /// This centralizes placeholder style and identifier quoting for all backends.
    ///
    /// Intended to replace `Insert::insert_sql` so that the insert operation
    /// no longer needs any `#[cfg(feature = "...")]` logic for SQL construction.
    fn insert_sql(&self, sql: String, columns: &Vec<ColumnInfo>) -> String;

    // fn returning() -> String;
}

/// Get the appropriate dialect for the current backend.
///
/// Only one of the branches below is compiled, depending on enabled features.
pub fn get_dialect() -> Box<dyn SqlDialect> {
    #[cfg(feature = "mysql")]
    {
        return Box::new(MySqlDialect);
    }

    #[cfg(all(not(feature = "mysql"), feature = "postgres"))]
    {
        return Box::new(PostgresDialect);
    }

    #[cfg(all(not(feature = "mysql"), not(feature = "postgres"), feature = "sqlite"))]
<<<<<<< HEAD
    {
        return Box::new(SqliteDialect);
    }
=======
    return Box::new(SqliteDialect);

    #[cfg(all(not(feature = "mysql"), not(feature = "postgres"), not(feature = "sqlite")))]
    compile_error!("At least one database backend feature (mysql, postgres, sqlite) must be enabled");
>>>>>>> 21260125
}<|MERGE_RESOLUTION|>--- conflicted
+++ resolved
@@ -92,14 +92,14 @@
     }
 
     #[cfg(all(not(feature = "mysql"), not(feature = "postgres"), feature = "sqlite"))]
-<<<<<<< HEAD
-    {
-        return Box::new(SqliteDialect);
-    }
-=======
     return Box::new(SqliteDialect);
 
-    #[cfg(all(not(feature = "mysql"), not(feature = "postgres"), not(feature = "sqlite")))]
-    compile_error!("At least one database backend feature (mysql, postgres, sqlite) must be enabled");
->>>>>>> 21260125
+    #[cfg(all(
+        not(feature = "mysql"),
+        not(feature = "postgres"),
+        not(feature = "sqlite")
+    ))]
+    compile_error!(
+        "At least one database backend feature (mysql, postgres, sqlite) must be enabled"
+    );
 }