mod column;

use std::marker::PhantomData;

use crate::table::TableDefinition;
pub use column::Column;
pub use column::Value;

pub trait Schema {
    fn table_name() -> &'static str;
    fn get_all_columns() -> Vec<ColumnInfo>;
    fn ensure_registered();
}

#[derive(Debug, Clone)]
pub struct ColumnInfo {
    pub name: &'static str,
    pub data_type: &'static str,
    pub nullable: bool,
    pub unique: bool,
    pub primary_key: bool,
    pub indexed: bool,
    pub has_default: bool,
    pub default_sql: Option<String>,
}

#[macro_export]
macro_rules! define_schema {
    (
        $struct_name:ident {
            $(
                $name:ident: $type:ty $([ $($args:tt)* ])?
            ),* $(,)?
        }
    ) => {
        #[derive(Debug)]
        pub struct $struct_name;

        impl $struct_name {
            $(
                pub fn $name() -> &'static Column<$type> {
                    static COL: std::sync::OnceLock<Column<$type>> = std::sync::OnceLock::new();
                    COL.get_or_init(|| {
                        Column::<$type>::new(stringify!($name), stringify!($struct_name))
                            $(.$($args)*)?
                    })
                }
            )*
        }


        // Auto-register the table when the struct is defined
<<<<<<< HEAD
        use lume::table::register_table;
        use lume::schema::type_to_sql_string;
        use lume::schema::DefaultToSql;

=======
        #[allow(non_upper_case_globals)]
        static _REGISTER: std::sync::Once = std::sync::Once::new();
        use $crate::table::register_table;
        use $crate::schema::type_to_sql_string;
        use $crate::schema::DefaultToSql;
>>>>>>> 2297950b
        impl Schema for $struct_name {
            fn table_name() -> &'static str {
                stringify!($struct_name)
            }

            fn ensure_registered() {
                // Function-local static to avoid name collisions across macro expansions
                static REGISTER: std::sync::Once = std::sync::Once::new();
                REGISTER.call_once(|| {
                    register_table::<$struct_name>();
                });
            }

            fn get_all_columns() -> Vec<ColumnInfo> {
                vec![
                    $(
                        {
                            let col = Self::$name();
                            ColumnInfo {
                                name: col.name(),
                                data_type: type_to_sql_string::<$type>(),
                                nullable: col.is_nullable(),
                                unique: col.is_unique(),
                                primary_key: col.is_primary_key(),
                                indexed: col.is_indexed(),
                                has_default: col.get_default().is_some(),
                                default_sql: col.default_to_sql(),
                            }
                        }
                    ),*
                ]
            }
        }
    };
}

pub fn type_to_sql_string<T: 'static>() -> &'static str {
    use std::any::TypeId;

    let type_id = TypeId::of::<T>();

    if type_id == TypeId::of::<String>() {
        "VARCHAR(255)"
    } else if type_id == TypeId::of::<i32>() {
        "INTEGER"
    } else if type_id == TypeId::of::<i64>() {
        "BIGINT"
    } else if type_id == TypeId::of::<f32>() {
        "FLOAT"
    } else if type_id == TypeId::of::<f64>() {
        "DOUBLE"
    } else if type_id == TypeId::of::<bool>() {
        "BOOLEAN"
    } else {
        "TEXT" // fallback
    }
}

pub(crate) struct SchemaWrapper<T: Schema> {
    _phantom: PhantomData<T>,
}

// Implement Clone for SchemaWrapper<T>
impl<T: Schema> Clone for SchemaWrapper<T> {
    fn clone(&self) -> Self {
        Self {
            _phantom: PhantomData,
        }
    }
}

impl<T: Schema> SchemaWrapper<T> {
    pub(crate) fn new() -> Self {
        Self {
            _phantom: PhantomData,
        }
    }
}

impl<T: Schema + Sync + Send + 'static> TableDefinition for SchemaWrapper<T> {
    fn table_name(&self) -> &'static str {
        T::table_name()
    }

    fn get_columns(&self) -> Vec<ColumnInfo> {
        T::get_all_columns()
    }

    fn to_create_sql(&self) -> String {
        let table_name = self.table_name();
        let columns = self.get_columns();

        let mut sql = format!("CREATE TABLE IF NOT EXISTS {} (\n", table_name);

        let column_definitions: Vec<String> = columns
            .iter()
            .map(|col| {
                let mut def = format!("    {} {}", col.name, col.data_type);

                if col.primary_key {
                    def.push_str(" PRIMARY KEY");
                }

                if !col.nullable && !col.primary_key {
                    def.push_str(" NOT NULL");
                }

                if col.unique && !col.primary_key {
                    def.push_str(" UNIQUE");
                }

                if let Some(ref default) = col.default_sql {
                    def.push_str(&format!(" DEFAULT {}", default));
                }

                def
            })
            .collect();

        sql.push_str(&column_definitions.join(",\n"));
        sql.push_str("\n);");

        // Add indexes
        let indexes: Vec<String> = columns
            .iter()
            .filter(|col| col.indexed && !col.primary_key)
            .map(|col| {
                format!(
                    "CREATE INDEX idx_{}_{} ON {} ({});",
                    table_name, col.name, table_name, col.name
                )
            })
            .collect();

        if !indexes.is_empty() {
            sql.push_str("\n\n");
            sql.push_str(&indexes.join("\n"));
        }

        sql
    }

    fn clone_box(&self) -> Box<dyn TableDefinition> {
        Box::new(self.clone())
    }
}

pub trait DefaultToSql {
    fn default_to_sql(&self) -> Option<String>;
}

// Implement for each column type
impl DefaultToSql for Column<String> {
    fn default_to_sql(&self) -> Option<String> {
        self.get_default()
            .map(|v| format!("'{}'", v.replace('\'', "''")))
    }
}

impl DefaultToSql for Column<i32> {
    fn default_to_sql(&self) -> Option<String> {
        self.get_default().map(|v| v.to_string())
    }
}

impl DefaultToSql for Column<i64> {
    fn default_to_sql(&self) -> Option<String> {
        self.get_default().map(|v| v.to_string())
    }
}

impl DefaultToSql for Column<f32> {
    fn default_to_sql(&self) -> Option<String> {
        self.get_default().map(|v| v.to_string())
    }
}

impl DefaultToSql for Column<f64> {
    fn default_to_sql(&self) -> Option<String> {
        self.get_default().map(|v| v.to_string())
    }
}

impl DefaultToSql for Column<bool> {
    fn default_to_sql(&self) -> Option<String> {
        self.get_default().map(|v| {
            if *v {
                "TRUE".to_string()
            } else {
                "FALSE".to_string()
            }
        })
    }
}<|MERGE_RESOLUTION|>--- conflicted
+++ resolved
@@ -50,18 +50,11 @@
 
 
         // Auto-register the table when the struct is defined
-<<<<<<< HEAD
-        use lume::table::register_table;
-        use lume::schema::type_to_sql_string;
-        use lume::schema::DefaultToSql;
-
-=======
         #[allow(non_upper_case_globals)]
         static _REGISTER: std::sync::Once = std::sync::Once::new();
         use $crate::table::register_table;
         use $crate::schema::type_to_sql_string;
         use $crate::schema::DefaultToSql;
->>>>>>> 2297950b
         impl Schema for $struct_name {
             fn table_name() -> &'static str {
                 stringify!($struct_name)
